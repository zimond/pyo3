[package]
name = "pyo3"
version = "0.7.0-alpha.1"
description = "Bindings to Python interpreter"
authors = ["PyO3 Project and Contributors <https://github.com/PyO3>"]
readme = "README.md"
keywords = ["pyo3", "python", "cpython", "ffi"]
homepage = "https://github.com/pyo3/pyo3"
repository = "https://github.com/pyo3/pyo3"
documentation = "https://docs.rs/crate/pyo3/"
categories = ["api-bindings", "development-tools::ffi"]
license = "Apache-2.0"
exclude = ["/.gitignore", ".travis.yml", ".cargo/config", "appveyor.yml"]
build = "build.rs"
edition = "2018"

[badges]
travis-ci = { repository = "PyO3/pyo3", branch = "master" }
appveyor = { repository = "fafhrd91/pyo3" }

[dependencies]
<<<<<<< HEAD
libc = "0.2.53"
=======
libc = "0.2.51"
>>>>>>> c6a5c054
spin = "0.5.0"
num-traits = "0.2.6"
pyo3cls = { path = "pyo3cls", version = "=0.7.0-alpha.1" }
mashup = "0.1.9"
num-complex = { version = "0.2.1", optional = true }
inventory = "0.1.3"
<<<<<<< HEAD
doc-comment = "0.3.0"
=======
>>>>>>> c6a5c054

[dev-dependencies]
assert_approx_eq = "1.1.0"
indoc = "0.3.3"

[build-dependencies]
regex = "1.1.6"
version_check = "0.1.5"

[features]
default = []

# this is no longer needed internally, but setuptools-rust assumes this feature
python3 = []

# Use this feature when building an extension module.
# It tells the linker to keep the python symbols unresolved,
# so that the module can also be used with statically linked python interpreters.
extension-module = []

# The stable cpython abi as defined in PEP 384. Currently broken with
# many compilation errors. Pull Requests working towards fixing that
# are welcome.
# abi3 = []

[workspace]
members = [
    "pyo3cls",
    "pyo3-derive-backend",
    "examples/*"
]<|MERGE_RESOLUTION|>--- conflicted
+++ resolved
@@ -19,21 +19,13 @@
 appveyor = { repository = "fafhrd91/pyo3" }
 
 [dependencies]
-<<<<<<< HEAD
 libc = "0.2.53"
-=======
-libc = "0.2.51"
->>>>>>> c6a5c054
 spin = "0.5.0"
 num-traits = "0.2.6"
 pyo3cls = { path = "pyo3cls", version = "=0.7.0-alpha.1" }
 mashup = "0.1.9"
 num-complex = { version = "0.2.1", optional = true }
 inventory = "0.1.3"
-<<<<<<< HEAD
-doc-comment = "0.3.0"
-=======
->>>>>>> c6a5c054
 
 [dev-dependencies]
 assert_approx_eq = "1.1.0"
